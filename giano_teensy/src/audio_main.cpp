// #ifdef TEENSYDUINO

// #include <Arduino.h>
// #include <Audio.h>
// #include <Wire.h>
// #include <SPI.h>
// #include <SD.h>
// #include <SerialFlash.h>
// #include <Bounce.h>
// // put function declarations here:

// AudioSynthWaveform waveform1;
// AudioSynthWaveformSineModulated sine1;
// AudioOutputI2S i2s_1;
// AudioConnection myConnection(sine1, i2s_1);
// void setup() {
<<<<<<< HEAD
  
//   Serial.begin(115200);
//   sine1.frequency(440);
//   i2s_1.begin();
  
=======
  
//   Serial.begin(115200);
//   sine1.frequency(440);
//   i2s_1.begin();
>>>>>>> e02b1107

// }

// void loop() {
//   // put your main code here, to run repeatedly:
  
// }

// #endif<|MERGE_RESOLUTION|>--- conflicted
+++ resolved
@@ -14,18 +14,10 @@
 // AudioOutputI2S i2s_1;
 // AudioConnection myConnection(sine1, i2s_1);
 // void setup() {
-<<<<<<< HEAD
   
 //   Serial.begin(115200);
 //   sine1.frequency(440);
 //   i2s_1.begin();
-  
-=======
-  
-//   Serial.begin(115200);
-//   sine1.frequency(440);
-//   i2s_1.begin();
->>>>>>> e02b1107
 
 // }
 
